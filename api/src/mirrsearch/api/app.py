"""
Create barebones Flask app
Run with: python kickoff_app.py
"""

from flask import Flask, jsonify, request
from flask_cors import CORS
from mirrsearch.api.query_manager import MongoQueryManager
from mirrsearch.api.database_manager import MongoManager
from mirrsearch.api.mock_database_manager import MockMongoDatabase
from mirrsearch.api.mock_query_manager import MockMongoQueries

def create_app(query_manager):
    """
    Create the application instance and define the routes
    """
    app = Flask(__name__)
    CORS(app)

    @app.route('/data')
    def get_data():
        data = {"message": "hello world", "status": 200}
        return jsonify(data)

    @app.route('/search_dockets')
    def search_dockets():
        # Obtains the search term
        search_term = request.args.get('term')

        # If a search term is not provided, the server will return this JSON and a 400 status code
        if not search_term:
            response = {}
            response['error'] = {'code': 400,
                                 'message': 'Error: You must provide a term to be searched'}
            return jsonify(response), 400

<<<<<<< HEAD
        response = query_manager.search_dockets(search_term)

=======
        # If the search term is valid, data will be ingested into the JSON response
        response['data'] = {
            'search_term': search_term,
            'dockets': []
        }
        response['data']['dockets'].append({
           'title': 'Recently Posted IHS Rules and Notices',
           'id': "IHS_FRDOC_0001",
           'link': 'https://www.regulations.gov/docket/IHS_FRDOC_0001',
           'docket_type': 'Rulemaking',
            'documents_containing': 54,
           'total_documents': 54,
           'comments_containing': 20,
           'total_comments': 100,
           'date_range': '2008/03/31-2023/12/28',
           'comment_date_range': '2008/03/31-2023/12/28',
           })
>>>>>>> eb70466e
        return jsonify(response)

    @app.route('/search_documents')
    def search_documents():
        response = {}

        # Obtains the search term and document id from a prior request
        search_term = request.args.get('term')
        document_id = request.args.get('document_id')

        # If a search term is not provided, the server will return this JSON and a 400 status code
        if not search_term:
            response['error'] = {'code': 400,
                                 'message': 'Error: You must provide a term to be searched'}
            return jsonify(response), 400

        # If the search term is valid, data will be ingested into the JSON response
        response['data'] = {
            'search_term': search_term,
            'comments': []
        }
        response['data']['comments'].append({
            "author": "Environmental Protection Agency",
            "date_posted": "Dec 22, 2003",
            "link": "https://www.regulations.gov/document/EPA-HQ-OAR-2003-0083-0794",
            "document_id": document_id
           })
        return jsonify(response)

    @app.route('/search_comments')
    def search_comments():
        # Obtains the search term and docket id from a prior request
        search_term = request.args.get('term')
        docket_id = request.args.get('docket_id')

        # If a search term is not provided, the server will return this JSON and a 400 status code
        if not search_term:
            response = {}
            response['error'] = {'code': 400,
                                 'message': 'Error: You must provide a term to be searched'}
            return jsonify(response), 400
        if not docket_id:
            response = {}
            response['error'] = {'code': 400,
                                 'message': 'Error: You must provide a docket_id to be searched'}
            return jsonify(response), 400

        response = query_manager.search_comments(search_term, docket_id)

        return jsonify(response)

    return app

def launch(database):
    """
    Launch the Flask app
    """
    if database == 'mongo':
        database_manager = MongoManager()
        query_manager = MongoQueryManager(database_manager)
        return create_app(query_manager)
    if database == 'mockMongo':
        database_manager = MockMongoDatabase()
        query_manager = MockMongoQueries(database_manager)
        return create_app(query_manager)
    raise ValueError('Invalid database type')

if __name__ == '__main__':
    flask_app = launch('mongo')
    flask_app.run(debug=True, port=8000, host='0.0.0.0')<|MERGE_RESOLUTION|>--- conflicted
+++ resolved
@@ -34,10 +34,11 @@
                                  'message': 'Error: You must provide a term to be searched'}
             return jsonify(response), 400
 
-<<<<<<< HEAD
-        response = query_manager.search_dockets(search_term)
 
-=======
+        # API Team work
+        # response = query_manager.search_dockets(search_term)
+
+        # Front-end team work
         # If the search term is valid, data will be ingested into the JSON response
         response['data'] = {
             'search_term': search_term,
@@ -55,7 +56,7 @@
            'date_range': '2008/03/31-2023/12/28',
            'comment_date_range': '2008/03/31-2023/12/28',
            })
->>>>>>> eb70466e
+        
         return jsonify(response)
 
     @app.route('/search_documents')
