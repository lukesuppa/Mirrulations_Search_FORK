--- conflicted
+++ resolved
@@ -1,3 +1,4 @@
+
 """
 Create barebones Flask app
 Run with: python kickoff_app.py
@@ -11,105 +12,6 @@
 from mirrsearch.api.mock_query_manager import MockMongoQueries
 
 def create_app(query_manager):
-<<<<<<< HEAD
-   """
-   Create the application instance and define the routes
-   """
-   app = Flask(__name__)
-   CORS(app)
-
-   @app.route('/data')
-   def get_data():
-       data = {"message": "hello world", "status": 200}
-       return jsonify(data)
-
-   @app.route('/search_dockets')
-   def search_dockets():
-       # Obtains the search term
-       search_term = request.args.get('term')
-
-       # If a search term is not provided, the server will return this JSON and a 400 status code
-       if not search_term:
-           response = {}
-           response['error'] = {'code': 400,
-                                'message': 'Error: You must provide a term to be searched'}
-           return jsonify(response), 400
-      
-       response = query_manager.search_dockets(search_term)
-
-       return jsonify(response)
-
-   @app.route('/search_documents')
-   def search_documents():
-
-       # Obtains the search term and document id from a prior request
-       search_term = request.args.get('term')
-       docket_id = request.args.get('docket_id')
-
-       # If a search term is not provided, the server will return this JSON and a 400 status code
-       if not search_term:
-           response = {}
-           response['error'] = {'code': 400,
-                                'message': 'Error: You must provide a term to be searched'}
-           return jsonify(response), 400
-
-       response = query_manager.search_documents(search_term, docket_id)
-      
-       return jsonify(response)
-
-   @app.route('/search_comments')
-   def search_comments():
-       response = {}
-
-       # Obtains the search term and docket id from a prior request
-       search_term = request.args.get('term')
-       docket_id = request.args.get('docket_id')
-
-       # If a search term is not provided, the server will return this JSON and a 400 status code
-       if not search_term:
-           response['error'] = {'code': 400,
-                                'message': 'Error: You must provide a term to be searched'}
-           return jsonify(response), 400
-       if not docket_id:
-           response['error'] = {'code': 400,
-                                'message': 'Error: You must provide a docket_id to be searched'}
-           return jsonify(response), 400
-
-       # If the search term is valid, data will be ingested into the JSON response
-       response['data'] = {
-           'search_term': search_term,
-           'comments': []
-       }
-
-       response['data']['comments'].append({
-           "author": "Department of Health and Human Services",
-           "date_posted": "Apr 14, 2011",
-           "link": "https://www.regulations.gov/comment/HHS-OS-2010-0014-0032",
-           "docket_id": docket_id
-          })
-       return jsonify(response)
-
-   return app
-
-def launch(database):
-   """
-   Launch the Flask app
-   """
-   if database == 'mongo':
-       database_manager = MongoManager()
-       query_manager = MongoQueryManager(database_manager)
-       return create_app(query_manager)
-   elif database == 'mockMongo':
-       database_manager = MockMongoDatabase()
-       query_manager = MockMongoQueries(database_manager)
-       return create_app(query_manager)
-  
-   # TODO: Handle case where they do not provide which database they want to use
-
-if __name__ == '__main__':
-   flask_app = create_app()
-   flask_app.run(debug=True, port=8000, host='0.0.0.0')
-=======
     """
     Create the application instance and define the routes
     """
@@ -146,30 +48,21 @@
 
     @app.route('/search_documents')
     def search_documents():
-        response = {}
 
-        # Obtains the search term and document id from a prior request
-        search_term = request.args.get('term')
-        document_id = request.args.get('document_id')
+       # Obtains the search term and document id from a prior request
+       search_term = request.args.get('term')
+       docket_id = request.args.get('docket_id')
 
-        # If a search term is not provided, the server will return this JSON and a 400 status code
-        if not search_term:
-            response['error'] = {'code': 400,
-                                 'message': 'Error: You must provide a term to be searched'}
-            return jsonify(response), 400
+       # If a search term is not provided, the server will return this JSON and a 400 status code
+       if not search_term:
+           response = {}
+           response['error'] = {'code': 400,
+                                'message': 'Error: You must provide a term to be searched'}
+           return jsonify(response), 400
 
-        # If the search term is valid, data will be ingested into the JSON response
-        response['data'] = {
-            'search_term': search_term,
-            'comments': []
-        }
-        response['data']['comments'].append({
-            "author": "Environmental Protection Agency",
-            "date_posted": "Dec 22, 2003",
-            "link": "https://www.regulations.gov/document/EPA-HQ-OAR-2003-0083-0794",
-            "document_id": document_id
-           })
-        return jsonify(response)
+       response = query_manager.search_documents(search_term, docket_id)
+
+       return jsonify(response)
 
     @app.route('/search_comments')
     def search_comments():
@@ -211,5 +104,4 @@
 
 if __name__ == '__main__':
     flask_app = launch('mongo')
-    flask_app.run(debug=True, port=8000, host='0.0.0.0')
->>>>>>> 9dfe39c0
+    flask_app.run(debug=True, port=8000, host='0.0.0.0')