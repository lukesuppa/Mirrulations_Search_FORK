--- conflicted
+++ resolved
@@ -177,12 +177,11 @@
     response = client.get('/zip_data')
     assert response.status_code == 200
 
-<<<<<<< HEAD
 def test_launch_returns_flask_app():
     """Test whether the launch function returns a Flask app instance."""
     app = launch('mockMongo')
     assert isinstance(app, Flask)
-=======
+    
 def test_search_endpoint_returns_200(client):
     """Test whether the search endpoint returns a 200 OK status code."""
     search_term = 'Governance'
@@ -199,5 +198,4 @@
     """Test whether the search endpoint returns a 400 Bad Request status code
     when no search term is provided."""
     response = client.get('/search')
-    assert response.status_code == 400
->>>>>>> efd2029b
+    assert response.status_code == 400