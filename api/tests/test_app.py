"""Tests for the Flask app."""

# pylint: disable=unused-import

from unittest.mock import MagicMock, patch
import json
import os
import pytest
import boto3
from mirrsearch.api.app import launch, trigger_lambda
from flask import Flask, jsonify, request

@pytest.fixture
def app():
    """Creates a Flask app instance for testing."""
    app = launch('mockMongo')
    yield app

@pytest.fixture
def client(app):
    """Creates a test client for the Flask app."""
    return app.test_client()

def test_data_endpoint_response_status(client):
    """Test whether the data endpoint returns a 200 OK status code."""
    response = client.get('/data')
    assert response.status_code == 200

def test_data_endpoint_returns_status_code_200(client):
    """Test whether the data endpoint returns a 200 OK status code."""
    response = client.get('/data')
    data = json.loads(response.data)
    assert data['status'] == 200

def test_data_endpoint_returns_valid_json(client):
    """Test whether the data endpoint returns a valid JSON response."""
    response = client.get('/data')
    assert response.is_json

def test_data_endpoint_returns_message(client):
    """Test whether the data endpoint returns JSON data containing the key 'message'."""
    response = client.get('/data')
    data = json.loads(response.data)
    assert 'message' in data

def test_data_endpoint_returns_hello_world_message(client):
    """Test whether the data endpoint returns JSON data 
    containing a message with the value 'hello world'."""
    response = client.get('/data')
    data = json.loads(response.data)
    assert data['message'] == 'hello world'

def test_data_endpoint_returns_status(client):
    """Test whether the data endpoint returns JSON data containing the key 'status'."""
    response = client.get('/data')
    data = json.loads(response.data)
    assert 'status' in data

def test_search_dockets_endpoint_valid_request_returns_200(client):
    """Test whether the search_dockets endpoint returns a 200 OK status code."""
    search_term = 'Governance'
    response = client.get(f'/search_dockets?term={search_term}&page=1')
    print(response)
    assert response.status_code == 200

def test_search_dockets_endpoint_returns_valid_json(client):
    """Test whether the search_dockets endpoint returns a valid JSON response."""
    search_term = 'Governance'
    response = client.get(f'/search_dockets?term={search_term}')
    assert response.is_json

def test_search_dockets_endpoint_returns_data_key(client):
    """Test whether the search_dockets endpoint returns JSON data containing the key 'data'."""
    search_term = 'Governance'
    response = client.get(f'/search_dockets?term={search_term}')
    data = json.loads(response.data)
    assert 'data' in data

def test_search_dockets_endpoint_returns_status_code_400(client):
    """Test whether the search_dockets endpoint returns a 400
    Bad Request status code when no search term is provided."""
    response = client.get('/search_dockets')
    assert response.status_code == 400

def test_search_documents_success(client):
    """Test whether the search_documents endpoint returns a 200 OK status code
    and the expected JSON response when provided with a search term and docket ID."""
    response = client.get('/search_documents?term=test&docket_id=pass')
    data = response.get_json()
    assert response.status_code == 200
    assert 'data' in data
    assert data['data']['search_term'] == 'test'
    assert isinstance(data['data']['documents'], list)
    assert len(data['data']['documents']) == 1
    document = data['data']['documents'][0]
    assert document['author'] == 'pass'
    if document['docket_id'] is None:
        assert document['docket_id'] is None
    else:
        assert document['docket_id'] == 'pass'

def test_search_documents_missing_term(client):
    """Test whether the search_documents endpoint returns a 400 Bad Request status code
    and the appropriate error message when no search term is provided."""
    response = client.get('/search_documents')
    data = response.get_json()
    assert response.status_code == 400
    assert 'error' in data
    assert data['error']['code'] == 400
    assert data['error']['message'] == 'Error: You must provide a term to be searched'

def test_search_documents_empty_term(client):
    """Test whether the search_documents endpoint returns a 400 Bad Request status code
    and the appropriate error message when an empty search term is provided."""
    response = client.get('/search_documents?term=')
    data = response.get_json()
    assert response.status_code == 400
    assert 'error' in data
    assert data['error']['code'] == 400
    assert data['error']['message'] == 'Error: You must provide a term to be searched'

def test_search_comments_endpoint_returns_status(client):
    """Test whether the search_comments endpoint returns a 200 OK status code."""
    search_term = 'preexisting'
    docket_id = 'HHS-OS-2010-0014'
    response = client.get(f'/search_comments?term={search_term}&docket_id={docket_id}')
    assert response.status_code == 200

def test_search_comments_endpoint_returns_valid_json(client):
    """Test whether the search_comments endpoint returns a valid JSON response."""
    search_term = 'preexisting'
    docket_id = 'HHS-OS-2010-0014'
    response = client.get(f'/search_comments?term={search_term}&docket_id={docket_id}')
    assert response.is_json

def test_search_comments_endpoint_returns_data_key(client):
    """Test whether the search_comments endpoint returns JSON data containing the key 'data'."""
    search_term = 'preexisting'
    docket_id = 'HHS-OS-2010-0014'
    response = client.get(f'/search_comments?term={search_term}&docket_id={docket_id}')
    data = json.loads(response.data)
    assert 'data' in data

def test_search_comments_endpoint_returns_comments(client):
    """Test whether the search_comments endpoint returns comments in the response."""
    search_term = 'preexisting'
    docket_id = 'HHS-OS-2010-0014'
    response = client.get(f'/search_comments?term={search_term}&docket_id={docket_id}')
    data = json.loads(response.data)
    assert 'comments' in data['data']

def test_search_comments_endpoint_returns_correct_comment_structure(client):
    """Test whether the search_comments endpoint returns comments with correct structure."""
    search_term = 'preexisting'
    docket_id = 'HHS-OS-2010-0014'
    response = client.get(f'/search_comments?term={search_term}&docket_id={docket_id}')
    data = json.loads(response.data)
    comments = data['data']['comments']
    assert all(comment.get('author') for comment in comments)
    assert all(comment.get('date_posted') for comment in comments)
    assert all(comment.get('link') for comment in comments)
    assert all(comment.get('docket_id') for comment in comments)

def test_search_comments_endpoint_returns_status_code_400(client):
    """Test whether the search_comments endpoint returns a 400
    Bad Request status code when no search term is provided."""
    response = client.get('/search_comments')
    assert response.status_code == 400

def test_search_comments_endpoint_returns_status_code_400_missing_docket_id(client):
    """Test whether the search_comments endpoint returns a 400
    Bad Request status code when no docket_id is provided."""
    search_term = 'preexisting'
    response = client.get(f'/search_comments?term={search_term}')
    assert response.status_code == 400

def test_zip_data_endpoint_returns_200(client, mocker):
    """Test whether the zip_data endpoint returns a 200 OK status code."""
    mocker.patch('mirrsearch.api.app.trigger_lambda')
    response = client.get('/zip_data')
    assert response.status_code == 200

<<<<<<< HEAD
@pytest.fixture
def mock_boto3_client():
    """
    Mocks the boto3.client function using the patch decorator.

    Yields:
        mock_client: The mocked boto3 client object.
    """
    with patch('boto3.client') as mock_client:
        yield mock_client


@pytest.fixture
def mock_env_variables():
    """
    A context manager that mocks the environment variables required for AWS access.

    This context manager sets the `AWS_ACCESS_KEY_ID` and `AWS_SECRET_ACCESS_KEY` 
    environment variables
    to the provided values, allowing for mocking AWS access during testing.

    Usage:
        with mock_env_variables():
            # Code that requires AWS access

    """
    with patch.dict(os.environ, {
        "AWS_ACCESS_KEY_ID": "your_access_key_id",
        "AWS_SECRET_ACCESS_KEY": "your_secret_access_key"
    }):
        yield


def test_trigger_lambda(mock_boto3_client, mock_env_variables): # pylint: disable=unused-argument
    """
    Test case for the trigger_lambda function.

    This test case verifies that the trigger_lambda function correctly invokes the
    ProductionZipSystemLambda function with the correct arguments.

    Args:
        mock_boto3_client: A MagicMock object representing the mocked boto3 client.

    Returns:
        None
    """

    # Mocking the client.invoke method
    mock_invoke = MagicMock()
    mock_boto3_client.return_value.invoke = mock_invoke

    # Call the function
    trigger_lambda()

    # Assert that the boto3 client was called with correct arguments
    mock_boto3_client.assert_called_once_with(
        'lambda',
        region_name='us-east-1',
        aws_access_key_id='your_access_key_id',
        aws_secret_access_key='your_secret_access_key'
    )

    # Assert that the invoke method was called with correct arguments
    mock_invoke.assert_called_once_with(
        FunctionName='ProductionZipSystemLambda',
        InvocationType='Event'
    )
=======
def test_launch_returns_flask_app():
    """Test whether the launch function returns a Flask app instance."""
    app = launch('mockMongo')
    assert isinstance(app, Flask)

def test_search_endpoint_returns_200(client):
    """Test whether the search endpoint returns a 200 OK status code."""
    search_term = 'Governance'
    response = client.get(f'/search?term={search_term}')
    assert response.status_code == 200

def test_search_endpoint_returns_valid_json(client):
    """Test whether the search endpoint returns a valid JSON response."""
    search_term = 'Governance'
    response = client.get(f'/search?term={search_term}')
    assert response.is_json

def test_search_endpoint_returns_400_if_no_search_term(client):
    """Test whether the search endpoint returns a 400 Bad Request status code
    when no search term is provided."""
    response = client.get('/search')
    assert response.status_code == 400
>>>>>>> d6daec98
<|MERGE_RESOLUTION|>--- conflicted
+++ resolved
@@ -180,7 +180,6 @@
     response = client.get('/zip_data')
     assert response.status_code == 200
 
-<<<<<<< HEAD
 @pytest.fixture
 def mock_boto3_client():
     """
@@ -248,7 +247,7 @@
         FunctionName='ProductionZipSystemLambda',
         InvocationType='Event'
     )
-=======
+
 def test_launch_returns_flask_app():
     """Test whether the launch function returns a Flask app instance."""
     app = launch('mockMongo')
@@ -270,5 +269,4 @@
     """Test whether the search endpoint returns a 400 Bad Request status code
     when no search term is provided."""
     response = client.get('/search')
-    assert response.status_code == 400
->>>>>>> d6daec98
+    assert response.status_code == 400