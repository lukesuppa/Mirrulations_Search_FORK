"""Tests for the Flask app."""

# pylint: disable=unused-import

from unittest.mock import MagicMock, patch
import json
import os
import pytest
import boto3
from mirrsearch.api.app import launch, trigger_lambda
from flask import Flask, jsonify, request

@pytest.fixture
def app():
    """Creates a Flask app instance for testing."""
    app = launch('mockMongo')
    yield app

@pytest.fixture
def client(app):
    """Creates a test client for the Flask app."""
    return app.test_client()

def test_data_endpoint_response_status(client):
    """Test whether the data endpoint returns a 200 OK status code."""
    response = client.get('/data')
    assert response.status_code == 200

def test_data_endpoint_returns_status_code_200(client):
    """Test whether the data endpoint returns a 200 OK status code."""
    response = client.get('/data')
    data = json.loads(response.data)
    assert data['status'] == 200

def test_data_endpoint_returns_valid_json(client):
    """Test whether the data endpoint returns a valid JSON response."""
    response = client.get('/data')
    assert response.is_json

def test_data_endpoint_returns_message(client):
    """Test whether the data endpoint returns JSON data containing the key 'message'."""
    response = client.get('/data')
    data = json.loads(response.data)
    assert 'message' in data

def test_data_endpoint_returns_hello_world_message(client):
    """Test whether the data endpoint returns JSON data 
    containing a message with the value 'hello world'."""
    response = client.get('/data')
    data = json.loads(response.data)
    assert data['message'] == 'hello world'

def test_data_endpoint_returns_status(client):
    """Test whether the data endpoint returns JSON data containing the key 'status'."""
    response = client.get('/data')
    data = json.loads(response.data)
    assert 'status' in data

def test_search_dockets_endpoint_valid_request_returns_200(client):
    """Test whether the search_dockets endpoint returns a 200 OK status code."""
    search_term = 'Governance'
    response = client.get(f'/search_dockets?term={search_term}&page=1')
    print(response)
    assert response.status_code == 200

def test_search_dockets_endpoint_returns_valid_json(client):
    """Test whether the search_dockets endpoint returns a valid JSON response."""
    search_term = 'Governance'
    response = client.get(f'/search_dockets?term={search_term}')
    assert response.is_json

def test_search_dockets_endpoint_returns_data_key(client):
    """Test whether the search_dockets endpoint returns JSON data containing the key 'data'."""
    search_term = 'Governance'
    response = client.get(f'/search_dockets?term={search_term}')
    data = json.loads(response.data)
    assert 'data' in data

def test_search_dockets_endpoint_returns_status_code_400(client):
    """Test whether the search_dockets endpoint returns a 400
    Bad Request status code when no search term is provided."""
    response = client.get('/search_dockets')
    assert response.status_code == 400

def test_search_documents_success(client):
    """Test whether the search_documents endpoint returns a 200 OK status code
    and the expected JSON response when provided with a search term and docket ID."""
    response = client.get('/search_documents?term=test&docket_id=pass')
    data = response.get_json()
    assert response.status_code == 200
    assert 'data' in data
    assert data['data']['search_term'] == 'test'
    assert isinstance(data['data']['documents'], list)
    assert len(data['data']['documents']) == 1
    document = data['data']['documents'][0]
    assert document['author'] == 'pass'
    if document['docket_id'] is None:
        assert document['docket_id'] is None
    else:
        assert document['docket_id'] == 'pass'

def test_search_documents_missing_term(client):
    """Test whether the search_documents endpoint returns a 400 Bad Request status code
    and the appropriate error message when no search term is provided."""
    response = client.get('/search_documents')
    data = response.get_json()
    assert response.status_code == 400
    assert 'error' in data
    assert data['error']['code'] == 400
    assert data['error']['message'] == 'Error: You must provide a term to be searched'

def test_search_documents_empty_term(client):
    """Test whether the search_documents endpoint returns a 400 Bad Request status code
    and the appropriate error message when an empty search term is provided."""
    response = client.get('/search_documents?term=')
    data = response.get_json()
    assert response.status_code == 400
    assert 'error' in data
    assert data['error']['code'] == 400
    assert data['error']['message'] == 'Error: You must provide a term to be searched'

def test_search_comments_endpoint_returns_status(client):
    """Test whether the search_comments endpoint returns a 200 OK status code."""
    search_term = 'preexisting'
    docket_id = 'HHS-OS-2010-0014'
    response = client.get(f'/search_comments?term={search_term}&docket_id={docket_id}')
    assert response.status_code == 200

def test_search_comments_endpoint_returns_valid_json(client):
    """Test whether the search_comments endpoint returns a valid JSON response."""
    search_term = 'preexisting'
    docket_id = 'HHS-OS-2010-0014'
    response = client.get(f'/search_comments?term={search_term}&docket_id={docket_id}')
    assert response.is_json

def test_search_comments_endpoint_returns_data_key(client):
    """Test whether the search_comments endpoint returns JSON data containing the key 'data'."""
    search_term = 'preexisting'
    docket_id = 'HHS-OS-2010-0014'
    response = client.get(f'/search_comments?term={search_term}&docket_id={docket_id}')
    data = json.loads(response.data)
    assert 'data' in data

def test_search_comments_endpoint_returns_comments(client):
    """Test whether the search_comments endpoint returns comments in the response."""
    search_term = 'preexisting'
    docket_id = 'HHS-OS-2010-0014'
    response = client.get(f'/search_comments?term={search_term}&docket_id={docket_id}')
    data = json.loads(response.data)
    assert 'comments' in data['data']

def test_search_comments_endpoint_returns_correct_comment_structure(client):
    """Test whether the search_comments endpoint returns comments with correct structure."""
    search_term = 'preexisting'
    docket_id = 'HHS-OS-2010-0014'
    response = client.get(f'/search_comments?term={search_term}&docket_id={docket_id}')
    data = json.loads(response.data)
    comments = data['data']['comments']
    assert all(comment.get('author') for comment in comments)
    assert all(comment.get('date_posted') for comment in comments)
    assert all(comment.get('link') for comment in comments)
    assert all(comment.get('docket_id') for comment in comments)

def test_search_comments_endpoint_returns_status_code_400(client):
    """Test whether the search_comments endpoint returns a 400
    Bad Request status code when no search term is provided."""
    response = client.get('/search_comments')
    assert response.status_code == 400

def test_search_comments_endpoint_returns_status_code_400_missing_docket_id(client):
    """Test whether the search_comments endpoint returns a 400
    Bad Request status code when no docket_id is provided."""
    search_term = 'preexisting'
    response = client.get(f'/search_comments?term={search_term}')
    assert response.status_code == 400

def test_zip_data_endpoint_returns_200(client, mocker):
    """Test whether the zip_data endpoint returns a 200 OK status code."""
    mocker.patch('mirrsearch.api.app.trigger_lambda')
    response = client.get('/zip_data?email=user@example.com&docketID=123')
    assert response.status_code == 200

@pytest.fixture
def mock_boto3_client():
    """
    Mocks the boto3.client function using the patch decorator.

    Yields:
        mock_client: The mocked boto3 client object.
    """
    with patch('boto3.client') as mock_client:
        yield mock_client


@pytest.fixture
def mock_env_variables():
    """
    A context manager that mocks the environment variables required for AWS access.

    This context manager sets the `AWS_ACCESS_KEY_ID` and `AWS_SECRET_ACCESS_KEY` 
    environment variables
    to the provided values, allowing for mocking AWS access during testing.

    Usage:
        with mock_env_variables():
            # Code that requires AWS access

    """
    with patch.dict(os.environ, {
        "AWS_ACCESS_KEY_ID": "your_access_key_id",
        "AWS_SECRET_ACCESS_KEY": "your_secret_access_key"
    }):
        yield


def test_trigger_lambda(mock_boto3_client, mock_env_variables): # pylint: disable=unused-argument
    """
    Test case for the trigger_lambda function.

    This test case verifies that the trigger_lambda function correctly invokes the
    ZipSystemLambda function with the correct arguments.

    Args:
        mock_boto3_client: A MagicMock object representing the mocked boto3 client.

    Returns:
        None
    """

    # Mocking the client.invoke method
    mock_invoke = MagicMock()
    mock_boto3_client.return_value.invoke = mock_invoke

    # Call the function
    trigger_lambda('fake_email', 'fake_docket_id')

    # Assert that the boto3 client was called with correct arguments
    mock_boto3_client.assert_called_once_with(
        'lambda',
        region_name='us-east-1',
        aws_access_key_id='your_access_key_id',
        aws_secret_access_key='your_secret_access_key'
    )

    # Assert that the invoke method was called with correct arguments
    mock_invoke.assert_called_once_with(
<<<<<<< HEAD
        FunctionName='ProductionZipSystemLambda',
        InvocationType='Event',
        Payload=json.dumps({
            "email": 'fake_email',
            "docket_id": 'fake_docket_id'
        })
=======
        FunctionName='ZipSystemLambda',
        InvocationType='Event'
>>>>>>> 13a30128
    )

def test_launch_returns_flask_app():
    """Test whether the launch function returns a Flask app instance."""
    app = launch('mockMongo')
    assert isinstance(app, Flask)

def test_search_endpoint_returns_200(client):
    """Test whether the search endpoint returns a 200 OK status code."""
    search_term = 'Governance'
    response = client.get(f'/search?term={search_term}')
    assert response.status_code == 200

def test_search_endpoint_returns_valid_json(client):
    """Test whether the search endpoint returns a valid JSON response."""
    search_term = 'Governance'
    response = client.get(f'/search?term={search_term}')
    assert response.is_json

def test_search_endpoint_returns_400_if_no_search_term(client):
    """Test whether the search endpoint returns a 400 Bad Request status code
    when no search term is provided."""
    response = client.get('/search')
    assert response.status_code == 400<|MERGE_RESOLUTION|>--- conflicted
+++ resolved
@@ -244,17 +244,12 @@
 
     # Assert that the invoke method was called with correct arguments
     mock_invoke.assert_called_once_with(
-<<<<<<< HEAD
-        FunctionName='ProductionZipSystemLambda',
+        FunctionName='ZipSystemLambda',
         InvocationType='Event',
         Payload=json.dumps({
             "email": 'fake_email',
             "docket_id": 'fake_docket_id'
         })
-=======
-        FunctionName='ZipSystemLambda',
-        InvocationType='Event'
->>>>>>> 13a30128
     )
 
 def test_launch_returns_flask_app():
