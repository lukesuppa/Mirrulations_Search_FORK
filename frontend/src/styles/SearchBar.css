--- conflicted
+++ resolved
@@ -3,38 +3,6 @@
 * It is centered horizontally on the page with a margin of 20px.
 */
 .search-bar {
-<<<<<<< HEAD
- display: flex;
- align-items: center;
- max-width: 600px;/* this adjusts the width of the search bar? */
- margin: 20px auto;
-}
-
-input {
- padding: 8px;
- flex-grow: 1;
- border: 0px;
- border-bottom: 1px solid #ccc;
- margin-right: 8px;
- font-size: 16px;
- outline: none;
- width: 800px;
-}
-
-button {
- padding: 8px 12px;
- background-color: #4caf50;
- color: #fff;
- border: none;
- border-radius: 4px;
- cursor: pointer;
- font-size: 16px;
-}
-
-button:hover {
- background-color: #45a049;
-}
-=======
     display: flex;
     align-items: center;
     max-inline-size: 400px;
@@ -42,6 +10,7 @@
     box-shadow: 0 2px 8px rgba(0, 0, 0, 0.1);
     border-radius: 4px;
     padding: 10px;
+    max-width: 600px;
    }
    
    /* input: This style is applied to the input element inside the search bar. It sets the padding, border, font size, and outline properties of the input element.
@@ -55,6 +24,7 @@
     font-size: 16px;
     outline: none;
     transition: all 0.3s ease;
+    width: 800px;
    }
    
    input:focus {
@@ -79,6 +49,4 @@
    button:hover {
     background-color: #45a049;
     box-shadow: 0 2px 8px rgba(0, 0, 0, 0.1);
-   }
-   
->>>>>>> 775b9df7
+   }