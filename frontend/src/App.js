import React, { useState } from 'react';
import './App.css';
import getDummyData from './static/script';
import SearchBar from './components/SearchBar';
import SearchResultsList from './components/SearchResultList';

function App() {
  const [dockets, setDockets] = useState(); // Initialize docket state to false

  const handleOnClick = async () => {
<<<<<<< HEAD
    // console.log("Hello");
=======
>>>>>>> 1193086e
    const data = await getDummyData();
    console.log(data.data.dockets);
    setDockets(data.data.dockets); // Set docket state to true when search button is clicked
  };

  return (
    <div className="App">
      <h1>Mirrulations Search</h1>
      <div>
        <SearchBar handleOnClick={handleOnClick}/>
        {dockets && <SearchResultsList dockets={dockets} />} {/* Render SearchResultsList only if dockets is true */}
      </div>
    </div>
  );
}

export default App;<|MERGE_RESOLUTION|>--- conflicted
+++ resolved
@@ -8,10 +8,6 @@
   const [dockets, setDockets] = useState(); // Initialize docket state to false
 
   const handleOnClick = async () => {
-<<<<<<< HEAD
-    // console.log("Hello");
-=======
->>>>>>> 1193086e
     const data = await getDummyData();
     console.log(data.data.dockets);
     setDockets(data.data.dockets); // Set docket state to true when search button is clicked
