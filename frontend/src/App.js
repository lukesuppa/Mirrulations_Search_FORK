import React, {useState} from "react";
import "./App.css";
// import {getDummyDataDemo} from "./static/script";
import {fetchDockets} from "./static/script";
import SearchBar from "./components/SearchBar";
import DocketList from "./components/DocketList";
import EmailVisibleInvisible from "./components/emailVisibleInvisible";

function App() {
 const [dockets, setDockets] = useState([]); // Initialize docket state to false
 const [email, setEmail] = useState();
 const [validTerm, setValidTerm] = useState(false);

 const [totalResults, setTotalResults] = useState(0);
 const [page, setPage] = useState(0);
 const [term, setTerm] = useState("");

 const handleOnClick = async (term) => {
  try {
   // This will display a message if the search term is invalid or no results are found
   // It still has issues with some search terms such as ' ' (a single space)
   setTerm(term);
   if (!term) {
    alert("Please enter a valid search term.");
    return;
   } else {
    const data = await fetchDockets(term, page);
    setPage(page + 1);

    if (data.data.dockets.length === 0) {
     alert("No results found for: '" + term + "'");
     return;
    } else {
<<<<<<< HEAD
     setDockets([...dockets, ...data.data.dockets]);
=======
     setDockets(data.data.dockets);
     setValidTerm(true);
>>>>>>> 4e474cf1
     setTotalResults(data.meta.total_results);
    }
   }
  } catch (error) {
   console.log(error);
  }
 };

 const handleInputChange = async (event) => {
  setEmail(event.target.value);
 };

 return (
  <div className="App">
   {/* <input
    type="text"
    value={email}
    onChange={handleInputChange}
    placeholder="Enter Email"
    className="search-input" // Add the search-input class
   /> */}
   <h1>Mirrulations Search</h1>
   <div>
    <SearchBar handleOnClick={handleOnClick} />
    <EmailVisibleInvisible isVisible={validTerm} handleInputChange={handleInputChange} />
    {/* list total number of dockets found for the term */}
    {totalResults > 0 && <h2>{totalResults} Results Found</h2>}
    {dockets && <DocketList dockets={dockets} />}{" "}
    {/* Render SearchResultsList only if dockets is true */}
   </div>
   <div></div>
   {dockets && dockets.length > 0 && (
    <button
     onClick={() => {
      handleOnClick(term);
     }}>
     Load Other Docket
    </button>
   )}
  </div>
 );
}

export default App;<|MERGE_RESOLUTION|>--- conflicted
+++ resolved
@@ -31,12 +31,8 @@
      alert("No results found for: '" + term + "'");
      return;
     } else {
-<<<<<<< HEAD
      setDockets([...dockets, ...data.data.dockets]);
-=======
-     setDockets(data.data.dockets);
      setValidTerm(true);
->>>>>>> 4e474cf1
      setTotalResults(data.meta.total_results);
     }
    }
