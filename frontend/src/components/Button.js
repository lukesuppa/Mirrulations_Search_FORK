--- conflicted
+++ resolved
@@ -3,24 +3,18 @@
 import {zipFiles} from "../static/script";
 
 const Button = () => {
-<<<<<<< HEAD
- const handleClick = async () => {
-  zipFiles();
-=======
+  
  const [clicked, setClicked] = useState(false);
 
  const handleClick = () => {
   alert(`An email containing a downloadable version of docket has been sent`);
   setClicked(true);
+  zipFiles();
   alert("The docket is being sent to your email", "Mirrulations");
->>>>>>> f5301f8c
  };
 
  return (
   <div>
-<<<<<<< HEAD
-   <button onClick={handleClick}>Download</button>
-=======
    <button
     style={{background: !clicked ? "green" : "gray"}}
     onClick={
@@ -33,7 +27,6 @@
     disabled={clicked}>
     {!clicked ? "Download" : "Downloaded"}
    </button>
->>>>>>> f5301f8c
   </div>
  );
 };
