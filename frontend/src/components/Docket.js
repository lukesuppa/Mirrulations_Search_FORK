--- conflicted
+++ resolved
@@ -28,11 +28,7 @@
       </p>
      </div>
      <div className="h-col2">
-<<<<<<< HEAD
-      <Button id={id} />
-=======
       <ZipButton email={email} id={id} />
->>>>>>> 7aa4d6d7
      </div>
     </div>
     <div className="h-row2">
