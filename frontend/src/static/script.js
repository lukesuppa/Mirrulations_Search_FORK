const URL = window.location.href;

// api.js
export const fetchDockets = async (searchTerm) => {
 try {
  const search =
   URL +
   `api/search_dockets?term=${searchTerm.replaceAll("/", "").replaceAll("'", "").replaceAll('"', "")}`;
  const response = await fetch(search);

  const data = await response.json();
  return data;
 } catch (error) {
  console.error("Error calling the endpoint:", error);
 }
};

export const zipFiles = async () => {
 try {
  const search = URL + `api/zip_data`;
  const response = await fetch(search);
<<<<<<< HEAD
=======

>>>>>>> 908827aa
  const data = await response.json();
  return data;
 } catch (error) {
  console.error("Error calling the endpoint:", error);
 }
};<|MERGE_RESOLUTION|>--- conflicted
+++ resolved
@@ -19,10 +19,7 @@
  try {
   const search = URL + `api/zip_data`;
   const response = await fetch(search);
-<<<<<<< HEAD
-=======
 
->>>>>>> 908827aa
   const data = await response.json();
   return data;
  } catch (error) {
