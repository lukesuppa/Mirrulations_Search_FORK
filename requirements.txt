--- conflicted
+++ resolved
@@ -2,8 +2,5 @@
 gunicorn
 pytest
 pylint
-<<<<<<< HEAD
-flask-cors
-=======
 pytest-flask
->>>>>>> 9c9ef090
+flask-cors