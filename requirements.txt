flask
gunicorn
pytest
<<<<<<< HEAD
pytest-flask
=======
pylint
>>>>>>> f93d1cad
<|MERGE_RESOLUTION|>--- conflicted
+++ resolved
@@ -1,8 +1,5 @@
 flask
 gunicorn
 pytest
-<<<<<<< HEAD
-pytest-flask
-=======
 pylint
->>>>>>> f93d1cad
+pytest-flask