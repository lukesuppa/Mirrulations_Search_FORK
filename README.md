## Kickoff Webapp

<<<<<<< HEAD
Contributors: 
    Thomas Abato
    [Kyle Adams] (https://www.linkedin.com/in/kyleadams12/)
    [Marie Addo](https://www.linkedin.com/in/marie-stella-0779a417b/)
    [Jake Clause](https://www.linkedin.com/in/jake-clause-56396a252/)
    [Ben Coleman](https://www.linkedin.com/in/moraviancoleman/)
    [Colin Conway] (https://www.linkedin.com/in/colin-conway-ba2b4620a/)
    [Dylan Fodor](https://www.linkedin.com/in/dylan-fodor/)
    [Nate Garay](https://www.linkedin.com/in/nathan-garay-642709252/)
    Jeremy Goll
    [Maxwell Houck](www.linkedin.com/in/maxwell-houck-90750a239/)
    Anna Huang (https://www.linkedin.com/in/anna-huang-73b9b4252/)
    Vito Leone (https://www.linkedin.com/in/vito-leone/)
    [Devin McCormack](https://www.linkedin.com/in/devin-mccormack-6a8214226/)
    David Olsakowski
    Carlton Reyes
    Shawn Ryer
    [Jacob Smith](https://www.linkedin.com/in/jacob-smith-a12842205/)
    Luke Suppa 
=======
### Contributors: 

* [Thomas Abato](https://www.linkedin.com/in/thomasabato/)
* [Kyle Adams](https://www.linkedin.com/in/kyleadams12/)
* [Marie Addo](https://www.linkedin.com/in/marie-stella-0779a417b/)
* [Jake Clause](https://www.linkedin.com/in/jake-clause-56396a252/)
* [Ben Coleman](https://www.linkedin.com/in/moraviancoleman/)
* [Colin Conway](https://www.linkedin.com/in/colin-conway-ba2b4620a/)
* [Dylan Fodor](https://www.linkedin.com/in/dylan-fodor/)
* [Nate Garay](https://www.linkedin.com/in/nathan-garay-642709252/)
* [Jeremy Goll](https://www.linkedin.com/in/jeremy-goll-85b699253/)
* [Maxwell Houck](www.linkedin.com/in/maxwell-houck-90750a239/)
* [Anna Huang](https://www.linkedin.com/in/anna-huang-73b9b4252/)
* [Vito Leone](https://www.linkedin.com/in/vito-leone/)
* [Devin McCormack](https://www.linkedin.com/in/devin-mccormack-6a8214226/)
* [David Olsakowski](https://www.linkedin.com/in/david-olsakowski-096144257/)
* [Carlton Reyes](https://www.linkedin.com/in/carlton-reyes-9b22b01aa/)
* [Shawn Ryer](https://www.linkedin.com/in/shawn-ryer-914354227/)
* [Jacob Smith](https://www.linkedin.com/in/jacob-smith-a12842205/)
* [Luke Suppa](https://www.linkedin.com/in/luke-suppa-593b0b254/) 


## Project Description:

Characteristics of the Repo:

* Hosted in our Github organization
   * All students have a fork
* Setup process is documented in `README.md`
* CI runs on PR creation/update
  * `pytest`
  * linting
* CD runs on PR merge
  * deploy script runs on AWS instance
* `requirements.txt` contains the python libraries needed
* database access is encapsulated (pushed to the periphery)
* `src` and `tests` folders, module for app

Application:

We are going to make a basic system to query a document database
and give back results

![system](https://i.ibb.co/ccmj6YK/52c0e1d0a08f.png)  

* Web interface: search bar that queries server and displays results
* Document DB as the backend
* Flask server
* Gunicorn
* NGINX
* Dockerized

![detailed system](https://i.ibb.co/X5svbqF/28e27cd1280e.png)

## Pylint:

Pylint is added to requierments.txt
Use the command "pylint" to run pylint on requierments.txt
>>>>>>> 74237e0e
<|MERGE_RESOLUTION|>--- conflicted
+++ resolved
@@ -1,26 +1,5 @@
 ## Kickoff Webapp
 
-<<<<<<< HEAD
-Contributors: 
-    Thomas Abato
-    [Kyle Adams] (https://www.linkedin.com/in/kyleadams12/)
-    [Marie Addo](https://www.linkedin.com/in/marie-stella-0779a417b/)
-    [Jake Clause](https://www.linkedin.com/in/jake-clause-56396a252/)
-    [Ben Coleman](https://www.linkedin.com/in/moraviancoleman/)
-    [Colin Conway] (https://www.linkedin.com/in/colin-conway-ba2b4620a/)
-    [Dylan Fodor](https://www.linkedin.com/in/dylan-fodor/)
-    [Nate Garay](https://www.linkedin.com/in/nathan-garay-642709252/)
-    Jeremy Goll
-    [Maxwell Houck](www.linkedin.com/in/maxwell-houck-90750a239/)
-    Anna Huang (https://www.linkedin.com/in/anna-huang-73b9b4252/)
-    Vito Leone (https://www.linkedin.com/in/vito-leone/)
-    [Devin McCormack](https://www.linkedin.com/in/devin-mccormack-6a8214226/)
-    David Olsakowski
-    Carlton Reyes
-    Shawn Ryer
-    [Jacob Smith](https://www.linkedin.com/in/jacob-smith-a12842205/)
-    Luke Suppa 
-=======
 ### Contributors: 
 
 * [Thomas Abato](https://www.linkedin.com/in/thomasabato/)
@@ -78,5 +57,4 @@
 ## Pylint:
 
 Pylint is added to requierments.txt
-Use the command "pylint" to run pylint on requierments.txt
->>>>>>> 74237e0e
+Use the command "pylint" to run pylint on requierments.txt