--- conflicted
+++ resolved
@@ -55,16 +55,11 @@
 ![detailed system](https://i.ibb.co/X5svbqF/28e27cd1280e.png)
 
 ## Pylint:
-
-<<<<<<< HEAD
 Pylint is added to requierments.txt
-Use the command "pylint" to run pylint on requierments.txt
+Use the command `pylint <filename>` to run pylint on a file. 
 
 ## Docker Commands:
 To run the docker file:
-    docker build . --tag "kickoff_app" --file ./Dockerfile 
+  docker build . --tag "kickoff_app" --file ./Dockerfile 
 After the docker finished running the script copy this command
-    docker run -d -p "8000:8000" kickoff_ap
-=======
-Use the command `pylint <filename>` to run pylint on a file. 
->>>>>>> 85ec6cd6
+  docker run -d -p "8000:8000" kickoff_ap
