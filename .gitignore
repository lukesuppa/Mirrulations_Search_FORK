#Python
.venv
__pycache__
*.egg-info/

#VSCode
.vscode

#Misc
.env

#Node
node_modules/
package-lock.json

# See https://help.github.com/articles/ignoring-files/ for more about ignoring files.

# dependencies
/node_modules
/.pnp
.pnp.js

# testing
/coverage
htmlcov
.pytest_cache
unit-python.xml
.coverage

# production
/build

# misc
.DS_Store
.env.local
.env.development.local
.env.test.local
.env.production.local

npm-debug.log*
yarn-debug.log*
yarn-error.log*

# ssl credentials
*.pem

<<<<<<< HEAD
# database
api/src/mirrsearch/db/sample-data/
=======
#db
sample-data/
sample.zip
api/data/
data/
>>>>>>> 77b215c5
<|MERGE_RESOLUTION|>--- conflicted
+++ resolved
@@ -26,6 +26,7 @@
 .pytest_cache
 unit-python.xml
 .coverage
+/frontend/coverage
 
 # production
 /build
@@ -44,13 +45,8 @@
 # ssl credentials
 *.pem
 
-<<<<<<< HEAD
-# database
-api/src/mirrsearch/db/sample-data/
-=======
 #db
 sample-data/
 sample.zip
 api/data/
-data/
->>>>>>> 77b215c5
+data/